--- conflicted
+++ resolved
@@ -378,8 +378,4 @@
 ):
     # ... existing delete_account code ...
     # Consider adding MinIO data deletion here as well (can be complex)
-    pass # Added pass for brevity in example
-<<<<<<< HEAD
-
-=======
->>>>>>> 324191dd
+    pass # Added pass for brevity in example