--- conflicted
+++ resolved
@@ -1,11 +1,8 @@
 // app_constants.dart
 class AppConstants {
   // static const String baseUrl = 'http://100.97.215.85:1163';
-<<<<<<< HEAD
-  static const String baseUrl = 'http://100.97.215.85:1163';
-=======
+
   static const String baseUrl = 'http://localhost:8000';
->>>>>>> f204a4ec
   static const String appName = 'Connect';
   static const String appVersion = '1.0.0';
   static const String appDescription = 'A social network for communities';
